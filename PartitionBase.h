--- conflicted
+++ resolved
@@ -45,11 +45,7 @@
 		std::vector<int> part(graph.localVertexCount());
 		auto result = partition(part, graph, target, seed);
 		if (result != PartitioningResult::SUCCESS) {
-<<<<<<< HEAD
 			logError() << "Partitioning failed.";
-=======
-			throw std::runtime_error("Partitioning failed.");
->>>>>>> fbdff690
 		}
 		return part;
 	}
